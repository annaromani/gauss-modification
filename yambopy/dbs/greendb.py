--- conflicted
+++ resolved
@@ -73,7 +73,6 @@
         if e0 is not None:
             ax.plot(x.real,e0[nqp]-x.real)
 
-<<<<<<< HEAD
             #plot 0
             ax.axhline(0,c='k',lw=1)
             
@@ -81,7 +80,7 @@
             rmin, rmax = min(y.real),max(y.real)
             imin, imax = min(y.imag),max(y.imag)
             ax.set_ylim(min(rmin,imin),max(rmax,imax))
-=======
+
     def modQP(self,filename_reference,filename_new):
         """
         Take a QP file as reference and modify the values of the energies, lifetimes and Z factors
@@ -110,7 +109,6 @@
 
         #write 
         qp.close()
->>>>>>> f4090fb5
 
     def getQP(self,e0,bandmin=None,bandmax=None,debug=False,secant=True,braket=None):
         """
