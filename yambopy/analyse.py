--- conflicted
+++ resolved
@@ -71,18 +71,12 @@
         Select the colors according to the number of files to plot
         the files to plot are the ones that have all the tags in their name
         """
-<<<<<<< HEAD
-        nfiles=sum([all(i in filename for i in tags) for k in self.jsonfiles.keys() for filename in self.jsonfiles[k]["data"].keys()])
-        print('nfiles')
-        print(nfiles)
-=======
         #count the number of files
         nfiles = 0
         for k in self.jsonfiles.keys():
             for filename in list(self.jsonfiles[k]["data"].keys()):
                 nfiles+=all(i in filename for i in tags)
 
->>>>>>> a86fc31e
         cmap = plt.get_cmap(self._colormap) #get color map
         colors = [cmap(i) for i in np.linspace(0, 1, nfiles)]
         return colors
@@ -208,7 +202,6 @@
         Use these points to plot the GW band structure.
 
         """
-<<<<<<< HEAD
         '''
         Assign type of line
         '''
@@ -219,30 +212,15 @@
         n_calculations = len(self.jsonfiles.keys())
         cmap = plt.get_cmap(self._colormap) #get color map
         colors = [cmap(i) for i in np.linspace(0, 1, n_calculations)]
-=======
-        if isstring(tags): 
-            tags = (tags,)
->>>>>>> a86fc31e
 
         path = np.array([p[0] for p in path_label])
         labels = [p[1] for p in path_label]
         plot = False
-<<<<<<< HEAD
 
         fig = plt.figure()
         ax = plt.subplot(111)
         n=0
 
-=======
-        colors = self.get_colors(tags)
-        lstyles = ['-', '--', '_', ':']
-        ax = plt.subplot(111)
-        n=0
-
-        #select one of the files to obtain the points in the path
-        json_filename = list(self.jsonfiles.keys())[0]
-
->>>>>>> a86fc31e
         #find the points along the high symmetry lines
         json_filename = list(self.jsonfiles.keys())[0]
         bands_kpoints, bands_indexes, bands_highsym_qpts = self.get_path(path,json_filename)
@@ -254,7 +232,6 @@
             distance += np.linalg.norm(bands_kpoints[nk-1]-bands_kpoints[nk])
             bands_distances.append(distance)
 
-<<<<<<< HEAD
         # If we select a set of data
         if set_calc:
           for set_plot in set_calc:
@@ -286,23 +263,6 @@
                       plt.plot(bands_distances,[band[k] for k in bands_indexes],linestyle=line_dict[e_data],color=colors[i_json])
                   plot = True
                   n+=1
-=======
-
-        #obtain the bands for the output files and plot
-        for json_filename in list(self.jsonfiles.keys()):
-            for output_filename in self.jsonfiles[json_filename]['data']:
-                if all(i in output_filename for i in tags):
-                    kpoint_index, bands_cols = self.get_gw_bands(json_filename,output_filename,cols=cols,rows=rows)
-
-                    #plot
-                    for ib,bands in enumerate(bands_cols):
-                        label = output_filename
-                        for band in bands:
-                            plt.plot(bands_distances,[band[k] for k in bands_indexes],linestyle=lstyles[ib%len(lstyles)],label=label,color=colors[n])
-                            label=None
-                    plot = True
-                    n+=1
->>>>>>> a86fc31e
 
         if plot:
             #plot high-symmetry q-points
@@ -327,25 +287,12 @@
             else:
                 plt.savefig('gw.png')
 
-<<<<<<< HEAD
     def get_gw_path_bands(self,path_label,tags=('qp',),type_calc=('lda',),rows=None):
 
         """ Get the bands a path of k-points and find the points in the regular mesh that correspond to points in the path
         """
         path = np.array([p[0] for p in path_label])
 
-=======
-    def get_gw_path_bands(self,tags,path_label,cols=(lambda x: x[2]+x[3],),rows=None):
-        """ 
-        Get the bands a path of k-points and find the points in the 
-        regular mesh that correspond to points in the path
-        """
-        path = np.array([p[0] for p in path_label])
-
-        #select one of the files to obtain the points in the path
-        json_filename = list(self.jsonfiles.keys())[0]
-
->>>>>>> a86fc31e
         #find the points along the high symmetry lines
         json_filename = list(self.jsonfiles.keys())[0]
         bands_kpoints, bands_indexes, bands_highsym_qpts = self.get_path(path,json_filename)
@@ -358,17 +305,10 @@
             bands_distances.append(distance)
 
         #obtain the bands for the output files and plot
-<<<<<<< HEAD
         for json_filename in self.jsonfiles.keys():
             #for output_filename in self.jsonfiles[json_filename]['data']:
             for e_data in type_calc:
                 kpoint_index, bands_cols = self.get_gw_bands(json_filename,e_data,json_filename[:-5])
-=======
-        for json_filename in list(self.jsonfiles.keys()):
-            for output_filename in self.jsonfiles[json_filename]['data']:
-                kpoint_index, bands_cols = self.get_gw_bands(json_filename,output_filename,cols=cols,rows=rows)
-
->>>>>>> a86fc31e
                 # Pass path and bands in arrays
                 band_in_path = []
                 for ib,bands in enumerate(bands_cols):
@@ -403,21 +343,6 @@
         bmin, bmax = int(min(bands)), int(max(bands))
 
         bands_cols = []
-<<<<<<< HEAD
-=======
-        for col in cols:
-            #get x
-            kpoint_index = data[data[:,1]==bmin,0]
-
-            #get the y's
-            #to choose what to plot we can have either a function or an index
-            if hasattr(col, '__call__'):
-                bands = np.array([[ col(c) for c in data[data[:,1]==b,:] ] for b in range(bmin,bmax+1)])
-            elif isinstance( col, int ):
-                bands = np.array([ data[data[:,1]==b,col] for b in range(bmin,bmax+1) ])
-            else:
-                raise ValueError( "The col datatype: %s is not known"%str(type(col)) )
->>>>>>> a86fc31e
 
         kpoint_index = data[data[:,b_index]==bmin,k_index]
 
@@ -485,7 +410,6 @@
 
         plot = False
         ax = plt.subplot(111)
-<<<<<<< HEAD
 
         json_label = [ word[:-5] for word in self.jsonfiles.keys() ]
 
@@ -506,15 +430,6 @@
                         ax.plot(kpoint_index,band,color=colors[i_json],linestyle=line_dict[e_data])
  
                         plot = True
-=======
-        colors = self.get_colors(tags)
-        if isinstance(tags,str): tags = (tags,)
-
-        n=0
-        for json_filename in sorted(self.jsonfiles.keys()):
-            for output_filename in self.jsonfiles[json_filename]["data"]:
-                if all(i in output_filename for i in tags):
->>>>>>> a86fc31e
 
         # If we plot all data
         if not set_calc: 
