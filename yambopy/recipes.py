# Copyright (C) 2015 Henrique Pereira Coutada Miranda, Alejandro Molina Sanchez, Alexandre Morlet, Fulvio Paleari
# All rights reserved.
#
# This file is part of yambopy
#
#
from yambopy import *
import os

#
# by Henrique Miranda
#
def pack_files_in_folder(folder,save_folder=None,mask='',verbose=True):
    """
    Pack the output files in a folder to json files
    """
    if not save_folder: save_folder = folder
    #pack the files in .json files
    for dirpath,dirnames,filenames in os.walk(folder):
        #check if the folder fits the mask
        if mask in dirpath:
            #check if there are some output files in the folder
            if ([ f for f in filenames if 'o-' in f ]):
                print dirpath
                y = YamboOut(dirpath,save_folder=save_folder)
                y.pack()

#
# by Alejandro Molina-Sanchez
#
def breaking_symmetries(efield1,efield2=[0,0,0],folder='.',RmTimeRev=True):
    """
    Breaks the symmetries for a given field.
    Second field used in circular polarized pump configuration
    RmTimeRev : Remove time symmetry is set True by default
    """
    os.system('mkdir -p %s'%folder)
    os.system('cp -r database/SAVE %s'%folder)
    os.system('cd %s; yambo'%folder)
    ypp = YamboIn('ypp_ph -y -V all',folder=folder,filename='ypp.in')
    ypp['Efield1'] = efield1 # Field in the X-direction
    ypp['Efield2'] = efield2 # Field in the X-direction
    if RmTimeRev:
        ypp.arguments.append('RmTimeRev')   # Remove Time Symmetry
    ypp.write('%s/ypp.in'%folder)
    os.system('cd %s ; ypp_ph -F ypp.in'%folder )
    os.system('cd %s ; cd FixSymm; yambo '%folder )
    os.system('rm -r %s/SAVE'%folder)
    os.system('mv %s/FixSymm/SAVE %s/'%(folder,folder))
    os.system('rm -r %s/FixSymm'%folder)


#
# by Alexandre Morlet & Henrique Miranda
#

def analyse_gw(folder,var,bandc,kpointc,bandv,kpointv,pack,text,draw):
    """
    Study the convergence of GW calculations by looking at the change in band-gap value.

    The script reads from <folder> all results from <variable> calculations and display them.

    Use the band and k-point options (or change default values) according to the size of your k-grid and
    the location of the band extrema.
    """

    print 'Valence band: ',bandv,'conduction band: ',bandc
    print 'K-point VB: ',kpointv, ' k-point CB: ',kpointc

    # Packing results (o-* files) from the calculations into yambopy-friendly .json files
    if pack:
        print 'Packing ...'
        pack_files_in_folder(folder,mask=var)
        pack_files_in_folder(folder,mask='reference')

    # importing data from .json files in <folder>
    print 'Importing data...'
    data = YamboAnalyser(folder)

    # extract data according to relevant variable
    outvars = data.get_data(var)
    invars = data.get_inputfiles_tag(var)
    tags = data.get_tags(var)

    # Get only files related to the convergence study of the variable,
    # ordered to have a smooth plot
    keys=[]
    sorted_invars = sorted(invars.items(), key=operator.itemgetter(1))

    for i in range(0,len(sorted_invars)):
        key=sorted_invars[i][0]
        if key.startswith(var) or key=='reference.json':
            keys.append(key)
    print 'Files detected: ',keys

    print 'Computing values...'
    ### Output

    # Unit of the variable :
    unit = invars[keys[0]]['variables'][var][1]

    # The following variables are used to make the script compatible with both short and extended output
    kpindex = tags[keys[0]].tolist().index('K-point')
    bdindex = tags[keys[0]].tolist().index('Band')
    e0index = tags[keys[0]].tolist().index('Eo')
    gwindex = tags[keys[0]].tolist().index('E-Eo')


    array = np.zeros((len(keys),2))

    for i,key in enumerate(keys):
        # input value
        # GbndRnge and BndsRnX_ are special cases
        if var.startswith('GbndRng') or var.startswith('BndsRnX'):
            # format : [1, nband, ...]
            array[i][0] = invars[key]['variables'][var][0][1]
        else:
            array[i][0] = invars[key]['variables'][var][0]

        # Output value (gap energy)
        # First the relevant lines are identified
        valence=[]
        conduction=[]
        for j in range(len(outvars[key]+1)):
            if outvars[key][j][kpindex]==kpointc and outvars[key][j][bdindex]==bandc:
                    conduction=outvars[key][j]
            elif outvars[key][j][kpindex]==kpointv and outvars[key][j][bdindex]==bandv:
                    valence = outvars[key][j]
        # Then the gap can be calculated
        array[i][1] = conduction[e0index]+conduction[gwindex]-(valence[e0index]+valence[gwindex])

    if text:
        os.system('mkdir -p analyse_%s'%folder)
        outname = './analyse_%s/%s_%s.dat'%(folder,folder,var)
        header = var+' ('+str(unit)+'), gap'
        np.savetxt(outname,array,delimiter='\t',header=header)
        print 'Data saved to ',outname

    if draw:
        plt.plot(array[:,0],array[:,1],'o-')
        plt.xlabel(var+' ('+unit+')')
        plt.ylabel('E_gw = E_lda + \Delta E')
        plt.show()

    print 'Done.'

#
# by Alexandre Morlet
#
def analyse_bse(folder,var,numbexc,intexc,degenexc,maxexc,pack,text,draw):
    """
    Using ypp, you can study the convergence of BSE calculations in 2 ways:
      Create a .png of all absorption spectra relevant to the variable you study
      Look at the eigenvalues of the first n "bright" excitons (given a threshold intensity)

    The script reads from <folder> all results from <variable> calculations for processing.
    The resulting pictures and data files are saved in the ./analyse_<folder>/ folder.

    Arguments:
        folder   -> Folder containing SAVE and convergence runs.
        var      -> Variable tested (e.g. FFTGvecs)
        numbexc  -> Number of excitons to read beyond threshold (default=2)
        intexc   -> Minimum intensity for excitons to be considered bright (default=0.05)
        degenexc -> Energy threshold under which different peaks are merged (eV) (default=0.01)
        maxexc   -> Energy threshold after which excitons are not read anymore (eV) (default=8.0)
        pack     -> Skips packing o- files into .json files (default: True)
        text     -> Skips writing the .dat file (default: True)
        draw     -> Skips drawing (plotting) the abs spectra (default: True)

    Returns:
        excitons -> energies of the first few excitons as funciton of some variable
        spectras -> absorption spectra for each variable

    """

    # Packing results (o-* files) from the calculations into yambopy-friendly .json files
    if pack: # True by default, False if -np used
        print 'Packing ...'
        pack_files_in_folder(folder,mask=var)
        pack_files_in_folder(folder,mask='reference')

    # importing data from .json files in <folder>
    print 'Importing data...'
    data = YamboAnalyser(folder)

    # extract data according to relevant var
    invars = data.get_inputfiles_tag(var)

    # Get only files related to the convergence study of the variable,
    # ordered to have a smooth plot
    keys=[]
    sorted_invars = sorted(invars.items(), key=operator.itemgetter(1))

    for i in range(0,len(sorted_invars)):
        key=sorted_invars[i][0]
        if key.startswith(var) or key=='reference.json':
            keys.append(key)
    print 'Files detected:'
    for key in keys:
        print key

    # unit of the input value
    unit = invars[keys[0]]['variables'][var][1]

    ######################
    # Output-file filename
    ######################
    os.system('mkdir -p analyse_%s'%folder)
    outname = './analyse_%s/%s_%s'%(folder,folder,var)

    # Array that will contain the output
    excitons = []

    spectras = []
    # Loop over all calculations
    for key in keys:
        jobname=key.replace('.json','')
        print jobname

        # input value
        v = invars[key]['variables'][var][0]
        if type(v) == list:
            inp = v[1]
        else:
            inp = v
           
        print 'Preparing JSON file. Calling ypp if necessary.'
        ### Creating the 'absorptionspectra.json' file
        # It will contain the exciton energies
        y = YamboOut(folder=folder,save_folder=folder)
        # Args : name of job, SAVE folder path, folder where job was run path
        a = YamboBSEAbsorptionSpectra(jobname,path=folder)
        # Get excitons values (runs ypp once)
        a.get_excitons(min_intensity=intexc,max_energy=maxexc,Degen_Step=degenexc)
        # Write .json file with spectra and eigenenergies
        a.write_json(filename=outname)

        ### Loading data from .json file
        f = open(outname+'.json')
        data = json.load(f)
        f.close()

        ### Plotting the absorption spectra
        spectras.append({'x': data['E/ev[1]'],
                         'y': data['EPS-Im[2]'],
                         'label': jobname})

        ### BSE spectra
        ### Axes : lines for exciton energies (disabled, would make a mess)
        #for n,exciton in enumerate(data['excitons']):
        #    plt.axvline(exciton['energy'])

        ### Creating array with exciton values (according to settings)
        l = [inp]
        for n,exciton in enumerate(data['excitons']):
            if n <= numbexc-1:
                l.append(exciton['energy'])

        excitons.append(l)

    if text:
        header = 'Columns : '+var+' (in '+unit+') and "bright" excitons eigenenergies in order.'
<<<<<<< HEAD

        ## Excitons energies
        #output on the screen
        print header
        for exc in excitons:
            x = exc[0]
            e = exc[1:]
            print "%8.4lf "%x+("%8.4lf"*len(e))%tuple(e)

        #save file
        filename = outname+'_excitons.dat'
        np.savetxt(filename,excitons,header=header)
        print filename
        
        ## Spectra
        filename = outname+'_spectra.dat'
        f = open(filename,'w')
        for spectra in spectras:
            label = spectra['label']
            f.write('#%s\n'%label)
            for x,y in zip(spectra['x'],spectra['y']):
                f.write("%12.8e %12.8e\n"%(x,y))
            f.write('\n\n')
        f.close()
        print filename

    else:
        print '-nt flag : no text produced.'
=======
        np.savetxt(outname+'.dat',excitons,header=header)
        print 'Data saved to ',outname+'.dat'
>>>>>>> f572ddd2

    if draw:
        import matplotlib
        ## Exciton energy plots
        filename = outname+'_excitons.png'
        excitons = np.array(excitons)
        labels = [spectra['label'] for spectra in spectras]
        fig = plt.figure(figsize=(6,5))
        matplotlib.rcParams.update({'font.size': 15})
        plt.ylabel('1st exciton energy (eV)')
        plt.xticks(excitons[:,0],labels)
        plt.plot(excitons[:,0],excitons[:,1])
        plt.tight_layout()
        plt.savefig(filename, dpi=300, bbox_inches='tight')
        if 'DISPLAY' in os.environ:
            plt.show()
        print filename

        ## Spectra plots
        filename = outname+'_spectra.png'
        fig = plt.figure(figsize=(6,5))
        matplotlib.rcParams.update({'font.size': 15})
        for spectra in spectras:
            plt.plot(spectra['x'],spectra['y'],label=spectra['label']) 
        plt.xlabel('$\omega$ (eV)')
<<<<<<< HEAD
        plt.ylabel('Im($\epsilon_M$)')
        plt.legend(frameon=False)
        plt.tight_layout()
        plt.savefig(filename, dpi=300, bbox_inches='tight')
        if 'DISPLAY' in os.environ:
            plt.show()
        print filename
    else:
        print '-nd flag : no plot produced.'
=======
        plt.gca().yaxis.set_major_locator(plt.NullLocator())
        plt.legend()
        #plt.draw()
        #plt.show()
        plt.savefig(outname+'.png', bbox_inches='tight')
        print outname+'.png'
>>>>>>> f572ddd2

    print 'Done.'
    
    return excitons, spectras

#
# by Fulvio Paleari & Henrique Miranda
#
def merge_qp(output,files,verbose=False):
    #read all the files and display main info in each of them
    print "=========input========="
    filenames = [ f.name for f in files]
    datasets  = [ Dataset(filename) for filename in filenames]
    QP_table, QP_kpts, QP_E_E0_Z = [], [], []
    for d,filename in zip(datasets,filenames):
        _, nkpoints, nqps, _, nstrings = map(int,d['PARS'][:])
        print "filename:    ", filename
        if verbose:
            print "description:"
            for i in xrange(1,nstrings+1):
                print ''.join(d['DESC_strings_%05d'%i][0])
        else:
            print "description:", ''.join(d['DESC_strings_%05d'%(nstrings)][0])
        print
        QP_table.append( d['QP_table'][:].T )
        QP_kpts.append( d['QP_kpts'][:].T )
        QP_E_E0_Z.append( d['QP_E_Eo_Z'][:] )

    # create the QP_table
    QP_table_save = np.vstack(QP_table)

    # create the kpoints table
    #create a list with the bigger size of QP_table
    nkpoints = int(max(QP_table_save[:,2]))
    QP_kpts_save = np.zeros([nkpoints,3])
    #iterate over the QP's and store the corresponding kpoint
    for qp_file,kpts in zip(QP_table,QP_kpts):
        #iterate over the kpoints and save the coordinates on the list
        for qp in qp_file:
            n1,n2,nk = map(int,qp)
            QP_kpts_save[nk-1] = kpts[nk-1]

    # create the QPs energies table
    QP_E_E0_Z_save = np.concatenate(QP_E_E0_Z,axis=1)

    #create reference file from one of the files
    fin  = datasets[0]
    fout = Dataset(output,'w')

    variables_update = ['QP_table', 'QP_kpts', 'QP_E_Eo_Z']
    variables_save   = [QP_table_save.T, QP_kpts_save.T, QP_E_E0_Z_save]
    variables_dict   = dict(zip(variables_update,variables_save))
    PARS_save = fin['PARS'][:]
    PARS_save[1:3] = nkpoints,len(QP_table_save)

    #create the description string
    kmin,kmax = np.amin(QP_table_save[:,2]),np.amax(QP_table_save[:,2])
    bmin,bmax = np.amin(QP_table_save[:,1]),np.amax(QP_table_save[:,1])
    description = "QP @ K %03d - %03d : b %03d - %03d"%(kmin,kmax,bmin,bmax)
    description_save = np.array([i for i in " %s"%description])

    #output data
    print "========output========="
    print "filename:    ", output
    print "description: ", description

    #copy dimensions
    for dname, the_dim in fin.dimensions.iteritems():
        fout.createDimension(dname, len(the_dim) if not the_dim.isunlimited() else None)

    #get dimensions
    def dimensions(array):
        return tuple([ 'D_%010d'%d for d in array.shape ])

    #create missing dimensions
    for v in variables_save:
        for dname,d in zip( dimensions(v),v.shape ):
            if dname not in fout.dimensions.keys():
                fout.createDimension(dname, d)

    #copy variables
    for v_name, varin in fin.variables.iteritems():
        if v_name in variables_update:
            #get the variable
            merged = variables_dict[v_name]
            # create the variable
            outVar = fout.createVariable(v_name, varin.datatype, dimensions(merged))
            # Copy variable attributes
            outVar.setncatts({k: varin.getncattr(k) for k in varin.ncattrs()})
            #save outvar
            outVar[:] = merged

        else:
            # create the variable
            outVar = fout.createVariable(v_name, varin.datatype, varin.dimensions)
            # Copy variable attributes
            outVar.setncatts({k: varin.getncattr(k) for k in varin.ncattrs()})
            if v_name=='PARS':
                outVar[:] = PARS_save[:]
            elif v_name=='DESC_strings_%05d'%(nstrings):
                outVar[:] = varin[:]
                outVar[:,:len(description_save)] = description_save.T
            else:
                outVar[:] = varin[:]
<<<<<<< HEAD
            
    fout.close()

#
# by Henrique Miranda
#
def plot_excitons(filename,cut=0.2,size=20):
    from math import ceil, sqrt

    def get_var(dictionary,variables):
        """
        To have compatibility with different version of yambo
        We provide a list of different possible tags
        """
        for var in variables:
            if var in dictionary:
                return dictionary[var]
        raise ValueError( 'Could not find the variables %s in the output file'%str(variables) )
    #
    # read file
    #
    f = open(filename)
    data = json.load(f)
    f.close()

    #
    # plot the absorption spectra
    #
    nexcitons = len(data['excitons'])
    print "nexitons", nexcitons
    plt.plot(get_var(data,['E/ev','E/ev[1]']), get_var(data,['EPS-Im[2]' ]),label='BSE',lw=2)
    plt.plot(get_var(data,['E/ev','E/ev[1]']), get_var(data,['EPSo-Im[4]']),label='IP',lw=2)
    for n,exciton in enumerate(data['excitons']):
        plt.axvline(exciton['energy'])
    plt.xlabel('$\\omega$ (eV)')
    plt.ylabel('Intensity arb. units')
    plt.legend(frameon=False)
    plt.draw()

    #
    # plot excitons
    #

    #dimensions
    nx = int(ceil(sqrt(nexcitons)))
    ny = int(ceil(nexcitons*1.0/nx))
    print "cols:",nx
    print "rows:",ny
    cmap = plt.get_cmap("gist_heat_r")

    fig = plt.figure(figsize=(nx*3,ny*3))

    sorted_excitons = sorted(data['excitons'],key=lambda x: x['energy'])

    for n,exciton in enumerate(sorted_excitons):
        #get data
        w   = np.array(exciton['weights'])
        qpt = np.array(exciton['qpts'])

        #plot
        ax = plt.subplot(ny,nx,n+1)
        ax.scatter(qpt[:,0], qpt[:,1], s=size, c=w, marker='H', cmap=cmap, lw=0, label="%5.2lf (eV)"%exciton['energy'])
        ax.text(-cut*.9,-cut*.9,"%5.2lf (eV)"%exciton['energy'])

        # axis
        plt.xlim([-cut,cut])
        plt.ylim([-cut,cut])
        ax.yaxis.set_major_locator(plt.NullLocator())
        ax.xaxis.set_major_locator(plt.NullLocator())
        ax.set_aspect('equal')
    
    plt.subplots_adjust(left=None, bottom=None, right=None, top=None, wspace=0.01, hspace=0.01)

    plt.show()



=======

    fout.close()
>>>>>>> f572ddd2
<|MERGE_RESOLUTION|>--- conflicted
+++ resolved
@@ -260,7 +260,6 @@
 
     if text:
         header = 'Columns : '+var+' (in '+unit+') and "bright" excitons eigenenergies in order.'
-<<<<<<< HEAD
 
         ## Excitons energies
         #output on the screen
@@ -289,10 +288,6 @@
 
     else:
         print '-nt flag : no text produced.'
-=======
-        np.savetxt(outname+'.dat',excitons,header=header)
-        print 'Data saved to ',outname+'.dat'
->>>>>>> f572ddd2
 
     if draw:
         import matplotlib
@@ -318,7 +313,6 @@
         for spectra in spectras:
             plt.plot(spectra['x'],spectra['y'],label=spectra['label']) 
         plt.xlabel('$\omega$ (eV)')
-<<<<<<< HEAD
         plt.ylabel('Im($\epsilon_M$)')
         plt.legend(frameon=False)
         plt.tight_layout()
@@ -328,14 +322,6 @@
         print filename
     else:
         print '-nd flag : no plot produced.'
-=======
-        plt.gca().yaxis.set_major_locator(plt.NullLocator())
-        plt.legend()
-        #plt.draw()
-        #plt.show()
-        plt.savefig(outname+'.png', bbox_inches='tight')
-        print outname+'.png'
->>>>>>> f572ddd2
 
     print 'Done.'
     
@@ -440,8 +426,7 @@
                 outVar[:,:len(description_save)] = description_save.T
             else:
                 outVar[:] = varin[:]
-<<<<<<< HEAD
-            
+
     fout.close()
 
 #
@@ -518,7 +503,3 @@
 
 
 
-=======
-
-    fout.close()
->>>>>>> f572ddd2
