# Copyright (C) 2018 Alejandro Molina-Sanchez, Henrique Pereira Coutada Miranda
# All rights reserved.
#
# This file is part of yambopy
#
from __future__ import print_function, division
import re
import xml.etree.ElementTree as ET
from numpy import array, zeros
from .lattice import Path, calculate_distances 
from .auxiliary import *

RytoeV = 13.605698066

class ProjwfcXML(object):
    """
    Class to read data from a Quantum espresso projwfc XML file.
    
    This file contains the projection of the Kohn-Sham stated in
    the atomic orbitals read from the pseudopotential
    """
    _proj_file = 'atomic_proj.xml'

    def __init__(self,prefix,output_filename='projwfc.log',path='.'):
        """
        Initialize the structure with the path where the atomic_proj.xml is
        """
        self.prefix   = prefix
        self.path     = path
        self.datafile_xml = ET.parse( "%s/%s.save/%s"%(path, prefix, self._proj_file)).getroot()
        #get nkpoints
        self.nkpoints = int(self.datafile_xml.findall("HEADER/NUMBER_OF_K-POINTS")[0].text.strip())
        # Read the number of BANDS
        self.nbands   = int(self.datafile_xml.find("HEADER/NUMBER_OF_BANDS").text)
        #get fermi
        self.fermi    = float(self.datafile_xml.find("HEADER/FERMI_ENERGY").text)*RytoeV
        #get number of projections
        self.nproj    = int(self.datafile_xml.find("HEADER/NUMBER_OF_ATOMIC_WFC").text)
        #get weights of kpoints projections
        self.weights  = list(map(float,self.datafile_xml.find("WEIGHT_OF_K-POINTS").text.split()))
        #get kpoints
        kpoints_lines = self.datafile_xml.find("K-POINTS").text.strip().split('\n')
        kpoints_float = [ list(map(float, kline.split())) for kline in kpoints_lines ]
        self.kpoints  = np.array(kpoints_float)

        self.eigen = self.get_eigen()
        self.proj  = self.get_proj()

        #here we open the ouput file of projwfc and get the quantum numbers of the orbitals
        try:
            f = open("%s/%s"%(path,output_filename),'r')
        except:
            print("The output file of projwfc.x: %s was not found"%output_filename)
            exit(1)

        states = []
        #                                                                                        wfc                  j                 l                 m                    m_j
        for line in re.findall('state\s+\#\s+([0-9]+):\s+atom\s+([0-9]+)\s+\(([a-zA-Z]+)\s+\),\s+wfc\s+([0-9])\s+\((?:j=([0-9.]+))? ?(?:l=([0-9.]+))? ?(?:m=\s+([0-9.]+))? ?(?:m_j=([ \-0-9.]+))?',f.read()):
            # examples of the lines we have to read
            #  5: atom   1 (C  ), wfc  3 (l=2 m= 1)               #no spin case
            #  5: atom   1 (C  ), wfc  3 (j=1.5 l=1 m_j=-1.5)     #non collinear spin case
            _, iatom, atype, wfc, j, l, m, m_j = line
            state = {'iatom':int(iatom), 'atype':atype, 'wfc':int(wfc)}
            if j: j = float(j)
            if l: l = int(l)
            if m: m = int(m)
            if m_j: m_j = float(m_j)
            states.append({'iatom':int(iatom), 'atype':atype, 'wfc':int(wfc), 'j':j, 'l':l, 'm':m, 'm_j':m_j})
        self.states = states

        f.close()

    def __str__(self):
        s = ""
        s += "nkpoints: %d\n"%self.nkpoints
        s += "nbands: %d\n"%self.nbands
        return s

    def get_indexes(self):
        """
        Get indexes of the bands where the projection is maximal
        """
        # Selection of the bands
        proj = zeros([self.nkpoints,self.nproj],dtype=int)
        for ik in range(self.nkpoints):
            for ip in range(self.nproj):
                proj[ik,ip] = np.argmax(np.absolute(self.proj[ik,ip,:])**2)

        return proj

<<<<<<< HEAD
    def plot_eigen(self, ax, size=20, cmap=None, color='r', path=[], selected_orbitals=[], selected_orbitals_2=[], label_1=None):
=======
    def plot_eigen(self, ax, size=20, cmap=None, color='r', path=[], 
                   selected_orbitals=[], selected_orbitals_2=[],bandmin=0,bandmax=None,alpha=1):
>>>>>>> 82fb89e3
        """ 
        Plot the band structure. The size of the points is the weigth of the selected orbitals.

        Options:

            (a) Relative weight between two compositions. Pass a second set of orbitals
            (b) Colormap enters as a string

        Under development to include also colormap and a dictionary for the
        selection of the orbitals...
        """
        import matplotlib.pyplot as plt
        import matplotlib as mpl
        if path:
            if isinstance(path,Path):
                path = path.get_indexes()
        if bandmax is None or bandmax > self.nbands:
            bandmax = self.nbands

        #Colormap
        if cmap:
          color_map = plt.get_cmap(cmap)

        #get kpoint_dists 
        kpoints_dists = calculate_distances(self.kpoints)
 
        #make labels
        ticks, labels = list(zip(*path))
        ax.set_xticks([kpoints_dists[t] for t in ticks])
        ax.set_xticklabels(labels)
        ax.set_ylabel('E (eV)')

        #plot vertical lines
        for t in ticks:
            ax.axvline(kpoints_dists[t],c='k',lw=2)
        ax.axhline(0,c='k')
      
        if selected_orbitals_2:
<<<<<<< HEAD
          norm = mpl.colors.Normalize(vmin=0.,vmax=1.)
          w_rel = self.get_relative_weight(selected_orbitals=selected_orbitals, selected_orbitals_2=selected_orbitals_2)
          #plot bands for fix size
          for ib in range(self.nbands):
            ax.scatter(range(self.nkpoints),self.eigen[:,ib] - self.fermi,s=size,c=w_rel[:,ib],cmap=color_map,edgecolors='none',label=label_1,norm=norm)

        #plot bands for a varying size
        if not selected_orbitals_2:
          for ib in range(self.nbands):
            #ax.scatter(range(self.nkpoints),self.eigen[:,ib] - self.fermi,c='r',edgecolors='none')
            ax.scatter(range(self.nkpoints),self.eigen[:,ib] - self.fermi,s=w_proj[:,ib]*size,c=color,edgecolors='none',label=label_1)
=======
          #get weights of second set of orbitals
          w_rel = self.get_relative_weight(selected_orbitals=selected_orbitals, selected_orbitals_2=selected_orbitals_2)
          #plot bands for fix size
          for ib in range(bandmin,bandmax):
            eig = self.eigen[:,ib] - self.fermi
            cax = ax.scatter(kpoints_dists,eig,s=size,c=w_rel[:,ib],cmap=color_map,vmin=0,vmax=1,edgecolors='none',alpha=alpha)

        else:
          #plot bands for a varying size
          w_proj = self.get_weights(selected_orbitals=selected_orbitals)
          for ib in range(bandmin,bandmax):
            eig = self.eigen[:,ib] - self.fermi
            cax = ax.scatter(kpoints_dists,eig,s=w_proj[:,ib]*size,c=color,edgecolors='none',alpha=alpha)
>>>>>>> 82fb89e3

        ax.set_xlim(0, max(kpoints_dists))
        return cax

    def get_weights(self,selected_orbitals=[],bandmin=0,bandmax=None):
        if bandmax is None:
            bandmax = self.nbands

        # Selection of the bands
        w_proj = zeros([self.nkpoints,self.nbands])
        for ik in range(self.nkpoints):
          for ib in range(bandmin,bandmax):
            w_proj[ik,ib] = sum(abs(self.proj[ik,selected_orbitals,ib])**2)
        return w_proj

    def get_relative_weight(self,selected_orbitals=[],selected_orbitals_2=[],bandmin=0,bandmax=None):
        if bandmax is None:
            bandmax = self.nbands

        # Selection of the bands
        w_rel = zeros([self.nkpoints,self.nbands])
        for ik in range(self.nkpoints):
          for ib in range(bandmin,bandmax):
            a = sum(abs(self.proj[ik,selected_orbitals,ib])**2)
            b = sum(abs(self.proj[ik,selected_orbitals_2,ib])**2)
            w_rel[ik,ib] = a/(a+b)
        return w_rel

    def get_eigen(self):
        """ Return eigenvalues
        """
        datafile_xml = self.datafile_xml
        eigen = []
        for ik in range(self.nkpoints):
          eigen.append( list(map(float, self.datafile_xml.find("EIGENVALUES/K-POINT.%d/EIG"%(ik+1)).text.split() )))
        self.eigen = np.array(eigen)*RytoeV
        return self.eigen

    def write_proj(self,filename='proj'):
        """
        Write the projection array in a numpy file
        """
        np.savez(filename,proj=self.proj,weights=self.weights)
        
    def get_proj(self):
        """ Return projections
        """
        datafile_xml = self.datafile_xml
        proj = zeros([self.nkpoints,self.nproj,self.nbands],dtype=complex)
        for ik in range(self.nkpoints):
          for ip in range(self.nproj):
             projlist    = self.datafile_xml.find("PROJECTIONS/K-POINT.%d/ATMWFC.%d" % (ik+1,ip+1) ).text.splitlines()[1:-1]
             proj[ik,ip] = [ (lambda x,y: complex(float(x),float(y)))(*c.split(',')) for c in projlist ]
        self.proj = np.array(proj)
        return proj

    def __str__(self):
        s  = "nbands:   %d\n"%self.nbands
        s += "nkpoints: %d\n"%self.nkpoints
        for n,state in enumerate(self.states):
            s += "n: %3d -> iatom:%3d atype:%2s wfc:%d j:%s l:%s m:%s m_j:%s\n"%(n,state['iatom'],state['atype'],state['wfc'],str(state['j']),str(state['l']),str(state['m']),str(state['m_j']))
        return s<|MERGE_RESOLUTION|>--- conflicted
+++ resolved
@@ -88,12 +88,8 @@
 
         return proj
 
-<<<<<<< HEAD
-    def plot_eigen(self, ax, size=20, cmap=None, color='r', path=[], selected_orbitals=[], selected_orbitals_2=[], label_1=None):
-=======
     def plot_eigen(self, ax, size=20, cmap=None, color='r', path=[], 
                    selected_orbitals=[], selected_orbitals_2=[],bandmin=0,bandmax=None,alpha=1):
->>>>>>> 82fb89e3
         """ 
         Plot the band structure. The size of the points is the weigth of the selected orbitals.
 
@@ -132,19 +128,6 @@
         ax.axhline(0,c='k')
       
         if selected_orbitals_2:
-<<<<<<< HEAD
-          norm = mpl.colors.Normalize(vmin=0.,vmax=1.)
-          w_rel = self.get_relative_weight(selected_orbitals=selected_orbitals, selected_orbitals_2=selected_orbitals_2)
-          #plot bands for fix size
-          for ib in range(self.nbands):
-            ax.scatter(range(self.nkpoints),self.eigen[:,ib] - self.fermi,s=size,c=w_rel[:,ib],cmap=color_map,edgecolors='none',label=label_1,norm=norm)
-
-        #plot bands for a varying size
-        if not selected_orbitals_2:
-          for ib in range(self.nbands):
-            #ax.scatter(range(self.nkpoints),self.eigen[:,ib] - self.fermi,c='r',edgecolors='none')
-            ax.scatter(range(self.nkpoints),self.eigen[:,ib] - self.fermi,s=w_proj[:,ib]*size,c=color,edgecolors='none',label=label_1)
-=======
           #get weights of second set of orbitals
           w_rel = self.get_relative_weight(selected_orbitals=selected_orbitals, selected_orbitals_2=selected_orbitals_2)
           #plot bands for fix size
@@ -158,7 +141,6 @@
           for ib in range(bandmin,bandmax):
             eig = self.eigen[:,ib] - self.fermi
             cax = ax.scatter(kpoints_dists,eig,s=w_proj[:,ib]*size,c=color,edgecolors='none',alpha=alpha)
->>>>>>> 82fb89e3
 
         ax.set_xlim(0, max(kpoints_dists))
         return cax
