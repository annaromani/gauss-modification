from __future__ import print_function
from __future__ import division
from past.utils import old_div
from yambopy import *


<<<<<<< HEAD
p = [ [0.0, 0.0, 0.0],
      [0.5, 0.0, 0.0],
      [old_div(1.,3),old_div(1.,3),0.0],
      [0.0, 0.0, 0.0]]
=======
#define path in reduced coordinates
path = [ [0.0, 0.0, 0.0],
         [0.5, 0.0, 0.0],
         [1./3,1./3,0.0],
         [0.0, 0.0, 0.0]]
>>>>>>> 94aac06c

#load databases
ysave = YamboSaveDB()
ylat  = YamboLatticeDB()
yexc = YamboExcitonDB(ylat,path='yambo')

<<<<<<< HEAD
yw = YamboExcitonWeight('bse/o-yambo.exc_weights_at_1')
print(yw)
=======
if 0:
    print "plot exciton in the brillouin zone"
    kpoints, amplitude, phase = yexc.get_amplitudes_phases((1,0,))
    for n,k in enumerate(kpoints):
        x,y,z = k
        plt.text(x,y,n)
    plt.scatter(kpoints[:,0],kpoints[:,1],c=amplitude,s=65,marker='H')
    ax = plt.axes()
    ax.set_aspect('equal', 'datalim')
    plr.savefig('exciton_bz.pdf')
    plt.show()

if 1:
    print "case of reading the eigenvalues from a saveDB"
    ax = plt.gca()
    yexc.plot_exciton_bs(ax, ysave, path, (1,2,), args_plot={'c':'g'},space='bands')
    plt.savefig('exciton_bs.pdf')
    plt.show()

if 1:
    print "case of reading the eigenvalues from a qpDB DB"
    #nee to have the ndb.QP file in the same folder where this script is
    yqp = YamboQPDB()
    ax = plt.gca()
    yexc.plot_exciton_bs(ax, yqp, path, (1,2,), space='bands')
    plt.savefig('exciton_bs_qp.pdf')
    plt.show()

#old method
if 0:
    yw = YamboExcitonWeight('o-yambo.exc_weights_at_1')
    ax = plt.gca()
    yw.plot_exciton_bs(ax,path,(1,2),space='bands')
    plt.show()
>>>>>>> 94aac06c

<|MERGE_RESOLUTION|>--- conflicted
+++ resolved
@@ -4,28 +4,17 @@
 from yambopy import *
 
 
-<<<<<<< HEAD
-p = [ [0.0, 0.0, 0.0],
-      [0.5, 0.0, 0.0],
-      [old_div(1.,3),old_div(1.,3),0.0],
-      [0.0, 0.0, 0.0]]
-=======
 #define path in reduced coordinates
 path = [ [0.0, 0.0, 0.0],
          [0.5, 0.0, 0.0],
          [1./3,1./3,0.0],
          [0.0, 0.0, 0.0]]
->>>>>>> 94aac06c
 
 #load databases
 ysave = YamboSaveDB()
 ylat  = YamboLatticeDB()
 yexc = YamboExcitonDB(ylat,path='yambo')
 
-<<<<<<< HEAD
-yw = YamboExcitonWeight('bse/o-yambo.exc_weights_at_1')
-print(yw)
-=======
 if 0:
     print "plot exciton in the brillouin zone"
     kpoints, amplitude, phase = yexc.get_amplitudes_phases((1,0,))
@@ -60,5 +49,3 @@
     ax = plt.gca()
     yw.plot_exciton_bs(ax,path,(1,2),space='bands')
     plt.show()
->>>>>>> 94aac06c
-
